--- conflicted
+++ resolved
@@ -125,11 +125,8 @@
 	IsHealthCheck = false
 
 	errConfigNotFound = errors.New("configuration file not found")
-<<<<<<< HEAD
-=======
 	// TODO: audit errors and use errConfigIsBad
 	// errConfigIsBad    = errors.New("configuration file is malformed")
->>>>>>> 27a32865
 )
 
 type cmdLineFlags struct {
