/*

Copyright 2020 The Vouch Proxy Authors.
Use of this source code is governed by The MIT License (MIT) that
can be found in the LICENSE file. Software distributed under The
MIT License is distributed on an "AS IS" BASIS, WITHOUT WARRANTIES
OR CONDITIONS OF ANY KIND, either express or implied.

*/

package cfg

import (
	"errors"
	"flag"
	"fmt"
	"net/http"
	"os"
	"path"
	"path/filepath"
	"reflect"
	"strings"

	"github.com/kelseyhightower/envconfig"
	"github.com/mitchellh/mapstructure"
	"github.com/spf13/viper"
	securerandom "github.com/theckman/go-securerandom"
	"go.uber.org/zap"
	"go.uber.org/zap/zapcore"
)

// Config vouch jwt cookie configuration
// Note to developers!  Any new config elements
// should use `snake_case` such as `post_logout_redirect_uris`
// in certain situations you'll need to add both a `mapstructure` tag used by viper
// as well as a `envconfig` tag used by https://github.com/kelseyhightower/envconfig
// though most of the time envconfig will use the struct key's name: VOUCH_PORT VOUCH_JWT_MAXAGE
type Config struct {
	LogLevel      string   `mapstructure:"logLevel"`
	Listen        string   `mapstructure:"listen"`
	Port          int      `mapstructure:"port"`
	Domains       []string `mapstructure:"domains"`
	WhiteList     []string `mapstructure:"whitelist"`
	TeamWhiteList []string `mapstructure:"teamWhitelist"`
	AllowAllUsers bool     `mapstructure:"allowAllUsers"`
	PublicAccess  bool     `mapstructure:"publicAccess"`
<<<<<<< HEAD
	JWT           struct {
		SigningMethod  string `mapstructure:"signing_method"`
		MaxAge         int    `mapstructure:"maxAge"` // in minutes
		Issuer         string `mapstructure:"issuer"`
		Secret         string `mapstructure:"secret"`
		PrivateKeyFile string `mapstructure:"private_key_file"`
		PublicKeyFile  string `mapstructure:"public_key_file"`
		Compress       bool   `mapstructure:"compress"`
=======

	TLS struct {
		Cert    string `mapstructure:"cert"`
		Key     string `mapstructure:"key"`
		Profile string `mapstructure:"profile"`
	}
	JWT struct {
		MaxAge   int    `mapstructure:"maxAge"` // in minutes
		Issuer   string `mapstructure:"issuer"`
		Secret   string `mapstructure:"secret"`
		Compress bool   `mapstructure:"compress"`
>>>>>>> 86266a07
	}
	Cookie struct {
		Name     string `mapstructure:"name"`
		Domain   string `mapstructure:"domain"`
		Secure   bool   `mapstructure:"secure"`
		HTTPOnly bool   `mapstructure:"httpOnly"`
		MaxAge   int    `mapstructure:"maxage"`
		SameSite string `mapstructure:"sameSite"`
	}

	Headers struct {
		JWT           string            `mapstructure:"jwt"`
		User          string            `mapstructure:"user"`
		QueryString   string            `mapstructure:"querystring"`
		Redirect      string            `mapstructure:"redirect"`
		Success       string            `mapstructure:"success"`
		Error         string            `mapstructure:"error"`
		ClaimHeader   string            `mapstructure:"claimheader"`
		Claims        []string          `mapstructure:"claims"`
		AccessToken   string            `mapstructure:"accesstoken"`
		IDToken       string            `mapstructure:"idtoken"`
		ClaimsCleaned map[string]string // the rawClaim is mapped to the actual claims header
	}
	Session struct {
		Name string `mapstructure:"name"`
		Key  string `mapstructure:"key"`
	}
	TestURL            string   `mapstructure:"test_url"`
	TestURLs           []string `mapstructure:"test_urls"`
	Testing            bool     `mapstructure:"testing"`
	LogoutRedirectURLs []string `mapstructure:"post_logout_redirect_uris" envconfig:"post_logout_redirect_uris"`
}

type branding struct {
	LCName   string // lower case vouch
	UCName   string // UPPER CASE VOUCH
	CcName   string // camelCase Vouch
	FullName string // Vouch Proxy
	URL      string // https://github.com/vouch/vouch-proxy
}

var (
	// Branding that's our name
	Branding = branding{"vouch", "VOUCH", "Vouch", "Vouch Proxy", "https://github.com/vouch/vouch-proxy"}

	// RootDir is where Vouch Proxy looks for ./config/config.yml, ./data, ./static and ./templates
	RootDir string

	secretFile string

	// CmdLine command line arguments
	CmdLine = &cmdLineFlags{
		IsHealthCheck: flag.Bool("healthcheck", false, "invoke healthcheck (check process return value)"),
		port:          flag.Int("port", -1, "port"),
		configFile:    flag.String("config", "", "specify alternate config.yml file as command line arg"),
		// https://github.com/uber-go/zap/blob/master/flag.go
		logLevel: zap.LevelFlag("loglevel", cmdLineLoggingDefault, "set log level to one of: panic, error, warn, info, debug"),
		logTest:  flag.Bool("logtest", false, "print a series of log messages and exit (used for testing)"),
	}

	// Cfg the main exported config variable
	Cfg = &Config{}
	// IsHealthCheck see main.go
	IsHealthCheck = false

	errConfigNotFound = errors.New("configuration file not found")
	errConfigIsBad    = errors.New("configuration file not found")
)

type cmdLineFlags struct {
	IsHealthCheck *bool
	port          *int
	configFile    *string
	logLevel      *zapcore.Level
	logTest       *bool
}

const (
	// for a Base64 string we need 44 characters to get 32bytes (6 bits per char)
	minBase64Length = 44
	base64Bytes     = 32

	// ErrCtxKey set or check the http request context to see if it has errored
	// see `responses.Error401` and `jwtmanager.JWTCacheHandler` for example
	ErrCtxKey ctxKey = 0
)

// use a typed ctxKey to avoid context key collission
// https://blog.golang.org/context#TOC_3.2.
type ctxKey int

// Configure called at the very top of main()
// the order of config follows the Viper conventions...
//
// The priority of the sources is the following:
// 1. comand line flags
// 2. env. variables
// 3. config file
// 4. defaults
//
// so we process these in backwards order (defaults then config file)
func Configure() {

	Logging.configureFromCmdline()

	setRootDir()
	secretFile = filepath.Join(RootDir, "config/secret")

	// bail if we're testing
	if flag.Lookup("test.v") != nil {
		log.Debug("`go test` detected, not loading regular config")
		Logging.setLogLevel(zap.WarnLevel)
		return
	}

	setDefaults()
	configFileErr := parseConfigFile()

	didConfigFromEnv := configureFromEnv()

	if !didConfigFromEnv && configFileErr != nil {
		// then it's probably config file not found
		log.Fatal(configFileErr)
	}

	fixConfigOptions()
	Logging.configure()
	if err := configureOauth(); err == nil {
		setProviderDefaults()
	}
	cleanClaimsHeaders()
	if *CmdLine.port != -1 {
		Cfg.Port = *CmdLine.port
	}

	logConfigIfDebug()
}

// using envconfig
// https://github.com/kelseyhightower/envconfig
func configureFromEnv() bool {
	preEnvConfig := *Cfg
	err := envconfig.Process(Branding.UCName, Cfg)
	if err != nil {
		log.Fatal(err.Error())
	}
	preEnvGenOAuth := *GenOAuth
	err = envconfig.Process("OAUTH", GenOAuth)
	if err != nil {
		log.Fatal(err.Error())
	}
	// did anything change?
	if !reflect.DeepEqual(preEnvConfig, *Cfg) ||
		!reflect.DeepEqual(preEnvGenOAuth, *GenOAuth) {

		// set logLevel before calling Log.Debugf()
		if preEnvConfig.LogLevel != Cfg.LogLevel {
			Logging.setLogLevelString(Cfg.LogLevel)
		}
		log.Debugf("preEnvConfig %+v", preEnvConfig)
		// Mask sensitive configuration items before logging
		maskedCfg := *Cfg
		if len(Cfg.Session.Key) != 0 {
			maskedCfg.Session.Key = "XXXXXXXX"
		}
		if len(Cfg.JWT.Secret) != 0 {
			maskedCfg.JWT.Secret = "XXXXXXXX"
		}
		log.Debugf("Cfg %+v", maskedCfg)
		log.Infof("%s configuration set from Environmental Variables", Branding.FullName)
		return true
	}
	return false
}

// ValidateConfiguration confirm the Configuration is valid
func ValidateConfiguration() error {
	if Cfg.Testing {
		// Logging.setLogLevel(zap.DebugLevel)
		Logging.setDevelopmentLogger()
	}

	return basicTest()
}

func setRootDir() {
	// set RootDir from VOUCH_ROOT env var, or to the executable's directory
	if os.Getenv(Branding.UCName+"_ROOT") != "" {
		RootDir = os.Getenv(Branding.UCName + "_ROOT")
		log.Warnf("set cfg.RootDir from VOUCH_ROOT env var: %s", RootDir)
	} else {
		ex, errEx := os.Executable()
		if errEx != nil {
			log.Panic(errEx)
		}
		RootDir = filepath.Dir(ex)
	}
}

// parseConfig parse the config file
func parseConfigFile() error {
	configEnv := os.Getenv(Branding.UCName + "_CONFIG")

	if configEnv != "" {
		log.Warnf("config file loaded from environmental variable %s: %s", Branding.UCName+"_CONFIG", configEnv)
		configFile, _ := filepath.Abs(configEnv)
		viper.SetConfigFile(configFile)
	} else if *CmdLine.configFile != "" {
		log.Infof("config file set on commandline: %s", *CmdLine.configFile)
		viper.AddConfigPath("/")
		viper.AddConfigPath(RootDir)
		viper.AddConfigPath(filepath.Join(RootDir, "config"))
		viper.SetConfigFile(*CmdLine.configFile)
	} else {
		viper.SetConfigName("config")
		viper.SetConfigType("yaml")
		viper.AddConfigPath(filepath.Join(RootDir, "config"))
	}
	err := viper.ReadInConfig() // Find and read the config file
	if err != nil {             // Handle errors reading the config file
		return fmt.Errorf("%w: %s", errConfigNotFound, err)
	}

	if err = checkConfigFileWellFormed(); err != nil {
		log.Error("configuration error: config file should have only two top level elements: `vouch` and `oauth`.  These and other syntax errors follow...")
		log.Error(err)
		log.Error("continuing... (maybe you know what you're doing :)")
	}

	if err = UnmarshalKey(Branding.LCName, &Cfg); err != nil {
		log.Error(err)
	}
	// don't log the secret!
	// log.Debugf("secret: %s", string(Cfg.JWT.Secret))
	return nil
}

// consolidate config related Log.Debugf() calls so that they can be placed *after* we set the logLevel
func logConfigIfDebug() {
	log.Debugf("cfg.RootDir: %s", RootDir)
	log.Debugf("viper settings %+v", viper.AllSettings())
	log.Debugf("cfg.GenOauth %+v", GenOAuth)
}

func fixConfigOptions() {
	if Cfg.Cookie.MaxAge > Cfg.JWT.MaxAge {
		log.Warnf("setting `%s.cookie.maxage` to `%s.jwt.maxage` value of %d minutes (curently set to %d minutes)", Branding.LCName, Branding.LCName, Cfg.JWT.MaxAge, Cfg.Cookie.MaxAge)
		Cfg.Cookie.MaxAge = Cfg.JWT.MaxAge
	}

	// headers defaults
	if !viper.IsSet(Branding.LCName + ".headers.redirect") {
		Cfg.Headers.Redirect = "X-" + Branding.CcName + "-Requested-URI"
	}

	if len(Cfg.JWT.SigningMethod) == 0 {
		Cfg.JWT.SigningMethod = "HS256"
	} else {
		Cfg.JWT.SigningMethod = strings.ToUpper(Cfg.JWT.SigningMethod)
	}

	// jwt defaults
	if strings.HasPrefix(Cfg.JWT.SigningMethod, "HS") && len(Cfg.JWT.Secret) == 0 {
		Cfg.JWT.Secret = getOrGenerateJWTSecret()
	}

	if len(Cfg.JWT.PrivateKeyFile) > 0 && !path.IsAbs(Cfg.JWT.PrivateKeyFile) {
		Cfg.JWT.PrivateKeyFile = path.Join(RootDir, Cfg.JWT.PrivateKeyFile)
	}

	if len(Cfg.JWT.PublicKeyFile) > 0 && !path.IsAbs(Cfg.JWT.PublicKeyFile) {
		Cfg.JWT.PublicKeyFile = path.Join(RootDir, Cfg.JWT.PublicKeyFile)
	}

	if len(Cfg.Session.Key) == 0 {
		log.Warn("generating random session.key")
		rstr, err := securerandom.Base64OfBytes(base64Bytes)
		if err != nil {
			log.Fatal(err)
		}
		Cfg.Session.Key = rstr
	}

	if Cfg.TestURL != "" {
		Cfg.TestURLs = append(Cfg.TestURLs, Cfg.TestURL)
	}

}

// use viper and mapstructure check to see if
// https://pkg.go.dev/github.com/spf13/viper@v1.6.3?tab=doc#Unmarshal
// https://pkg.go.dev/github.com/mitchellh/mapstructure?tab=doc#DecoderConfig
func checkConfigFileWellFormed() error {
	opt := func(dc *mapstructure.DecoderConfig) {
		dc.ErrorUnused = true
	}

	type quick struct {
		Vouch Config
		OAuth oauthConfig
	}
	q := &quick{}

	return viper.Unmarshal(q, opt)
}

// UnmarshalKey populate struct from contents of cfg tree at key
func UnmarshalKey(key string, rawVal interface{}) error {
	return viper.UnmarshalKey(key, rawVal)
}

// Get string value for key
func Get(key string) string {
	return viper.GetString(key)
}

// basicTest just a quick sanity check to see if the config is sound
func basicTest() error {
	// check oauth config
	if err := oauthBasicTest(); err != nil {
		return err
	}

	if GenOAuth.Provider == "" {
		return errors.New("configuration error: required configuration option 'oauth.provider' is not set")
	}
	if GenOAuth.ClientID == "" {
		return errors.New("configuration error: required configuration option 'oauth.client_id' is not set")
	}

	// Domains is required _unless_ Cfg.AllowAllUsers is set
	if (!Cfg.AllowAllUsers && len(Cfg.Domains) == 0) ||
		(Cfg.AllowAllUsers && len(Cfg.Domains) > 0) {
		return fmt.Errorf("configuration error: either one of %s or %s needs to be set (but not both)", Branding.LCName+".domains", Branding.LCName+".allowAllUsers")
	}

	// issue a warning if the secret is too small
	log.Debugf("vouch.jwt.secret is %d characters long", len(Cfg.JWT.Secret))

	allowedSigningMethods := map[string]struct{}{
		"HS256": {}, "HS384": {}, "HS512": {}, // HMAC
		"RS256": {}, "RS384": {}, "RS512": {}, // RSA
		"ES256": {}, "ES384": {}, "ES512": {}, // ECDSA
	}
	if _, ok := allowedSigningMethods[Cfg.JWT.SigningMethod]; !ok {
		return fmt.Errorf("configuration error: %s.jwt.signing_method value not allowed", Branding.LCName)
	}

	if strings.HasPrefix(Cfg.JWT.SigningMethod, "HS") {
		if len(Cfg.JWT.PublicKeyFile) > 0 {
			return fmt.Errorf("%s.jwt.public_key_file should not be set when using signing method %s", Branding.LCName, Cfg.JWT.SigningMethod)
		}

		if len(Cfg.JWT.PrivateKeyFile) > 9 {
			return fmt.Errorf("%s.jwt.private_key_file should not be set when using signing method %s", Branding.LCName, Cfg.JWT.SigningMethod)
		}

		if len(Cfg.JWT.Secret) < minBase64Length {
			log.Errorf("Your secret is too short! (%d characters long). Please consider deleting %s to automatically generate a secret of %d characters",
				len(Cfg.JWT.Secret),
				Branding.LCName+".jwt.secret",
				minBase64Length)
		}
	}

	if strings.HasPrefix(Cfg.JWT.SigningMethod, "RS") || strings.HasPrefix(Cfg.JWT.SigningMethod, "ES") {
		if len(Cfg.JWT.Secret) > 0 {
			return fmt.Errorf("%s.jwt.secret should not be set when using signing method %s", Branding.LCName, Cfg.JWT.SigningMethod)
		}

		if len(Cfg.JWT.PublicKeyFile) == 0 {
			return fmt.Errorf("%s.jwt.public_key_file needs to be set for signing method %s", Branding.LCName, Cfg.JWT.SigningMethod)
		}

		if len(Cfg.JWT.PrivateKeyFile) == 0 {
			return fmt.Errorf("%s.jwt.private_key_file needs to be set for signing method %s", Branding.LCName, Cfg.JWT.SigningMethod)
		}
	}

	log.Debugf("vouch.session.key is %d characters long", len(Cfg.Session.Key))
	if len(Cfg.Session.Key) < minBase64Length {
		log.Errorf("Your session key is too short! (%d characters long). Please consider deleting %s to automatically generate a secret of %d characters",
			len(Cfg.Session.Key),
			Branding.LCName+".session.key",
			minBase64Length)
	}
	if Cfg.Cookie.MaxAge < 0 {
		return fmt.Errorf("configuration error: cookie maxAge cannot be lower than 0 (currently: %d)", Cfg.Cookie.MaxAge)
	}
	if Cfg.JWT.MaxAge <= 0 {
		return fmt.Errorf("configuration error: JWT maxAge cannot be zero or lower (currently: %d)", Cfg.JWT.MaxAge)
	}
	if Cfg.Cookie.MaxAge > Cfg.JWT.MaxAge {
		return fmt.Errorf("configuration error: Cookie maxAge (%d) cannot be larger than the JWT maxAge (%d)", Cfg.Cookie.MaxAge, Cfg.JWT.MaxAge)
	}

	// check tls config
	if Cfg.TLS.Key != "" && Cfg.TLS.Cert == "" {
		return fmt.Errorf("configuration error: TLS certificate file not provided but TLS key is set (%s)", Cfg.TLS.Key)
	}
	if Cfg.TLS.Cert != "" && Cfg.TLS.Key == "" {
		return fmt.Errorf("configuration error: TLS key file not provided but TLS certificate is set (%s)", Cfg.TLS.Cert)
	}

	return nil
}

// setDefaults set default options for most items from `.defaults.yml` in the root dir
func setDefaults() {

	viper.SetConfigName(".defaults")
	viper.SetConfigType("yaml")
	viper.AddConfigPath(RootDir)
	viper.ReadInConfig()
	if err := viper.UnmarshalKey(Branding.LCName, &Cfg); err != nil {
		log.Error(err)
	}
	// keep this here for development, we're still pre configurating of LogLevel
	// log.Debugf("setDefaults from .defaults.yml %+v", Cfg)

	// bare minimum for healthcheck achieved
	if *CmdLine.IsHealthCheck {
		return
	}

}

func claimToHeader(claim string) (string, error) {
	was := claim

	// Auth0 allows "namespaceing" of claims and represents them as URLs
	claim = strings.TrimPrefix(claim, "http://")
	claim = strings.TrimPrefix(claim, "https://")

	// not allowed in header: "(),/:;<=>?@[\]{}"
	// https://greenbytes.de/tech/webdav/rfc7230.html#rfc.section.3.2.6
	// and we don't allow underscores `_` or periods `.` because nginx doesn't like them
	// "Valid names are composed of English letters, digits, hyphens, and possibly underscores"
	// as per http://nginx.org/en/docs/http/ngx_http_core_module.html#underscores_in_headers
	for _, r := range `"(),/\:;<=>?@[]{}_.` {
		claim = strings.ReplaceAll(claim, string(r), "-")
	}

	// The field-name must be composed of printable ASCII characters (i.e., characters)
	// that have values between 33. and 126., decimal, except colon).
	// https://github.com/vouch/vouch-proxy/issues/183#issuecomment-564427548
	// get the rune (char) for each claim character
	for _, r := range claim {
		// log.Debugf("claimToHeader rune %c - %d", r, r)
		if r < 33 || r > 126 {
			log.Debugf("%s.header.claims %s includes character %c, replacing with '-'", Branding.CcName, was, r)
			claim = strings.Replace(claim, string(r), "-", 1)
		}
	}
	claim = Cfg.Headers.ClaimHeader + http.CanonicalHeaderKey(claim)
	if claim != was {
		log.Infof("%s.header.claims %s will be forwarded downstream in the Header %s", Branding.CcName, was, claim)
		log.Debugf("nginx will populate the variable $auth_resp_%s", strings.ReplaceAll(strings.ToLower(claim), "-", "_"))
	}
	// log.Errorf("%s.header.claims %s will be forwarded in the Header %s", Branding.CcName, was, claim)
	return claim, nil

}

// fix the claims headers
// https://github.com/vouch/vouch-proxy/issues/183

func cleanClaimsHeaders() error {
	cleanedHeaders := make(map[string]string)
	for _, claim := range Cfg.Headers.Claims {
		header, err := claimToHeader(claim)
		if err != nil {
			return err
		}
		cleanedHeaders[claim] = header
	}
	Cfg.Headers.ClaimsCleaned = cleanedHeaders
	return nil
}

// InitForTestPurposes is called by most *_testing.go files in Vouch Proxy
func InitForTestPurposes() {
	InitForTestPurposesWithProvider("")
}

// InitForTestPurposesWithProvider just for testing
func InitForTestPurposesWithProvider(provider string) {
	Cfg = &Config{} // clear it out since we're called multiple times from subsequent tests
	Logging.setLogLevel(zapcore.InfoLevel)
	setRootDir()
	// _, b, _, _ := runtime.Caller(0)
	// basepath := filepath.Dir(b)
	configEnv := os.Getenv(Branding.UCName + "_CONFIG")
	if configEnv == "" {
		if err := os.Setenv(Branding.UCName+"_CONFIG", filepath.Join(RootDir, "config/testing/test_config.yml")); err != nil {
			log.Error(err)
		}
	}
	// Configure()
	// setRootDir()
	setDefaults()
	parseConfigFile()
	configureFromEnv()
	if err := configureOauth(); err == nil {
		setProviderDefaults()
	}
	fixConfigOptions()
	// setDevelopmentLogger()

	// Needed to override the provider, which is otherwise set via yml
	if provider != "" {
		GenOAuth.Provider = provider
		setProviderDefaults()
	}
	cleanClaimsHeaders()

}<|MERGE_RESOLUTION|>--- conflicted
+++ resolved
@@ -44,8 +44,12 @@
 	TeamWhiteList []string `mapstructure:"teamWhitelist"`
 	AllowAllUsers bool     `mapstructure:"allowAllUsers"`
 	PublicAccess  bool     `mapstructure:"publicAccess"`
-<<<<<<< HEAD
-	JWT           struct {
+	TLS           struct {
+		Cert    string `mapstructure:"cert"`
+		Key     string `mapstructure:"key"`
+		Profile string `mapstructure:"profile"`
+	}
+	JWT struct {
 		SigningMethod  string `mapstructure:"signing_method"`
 		MaxAge         int    `mapstructure:"maxAge"` // in minutes
 		Issuer         string `mapstructure:"issuer"`
@@ -53,19 +57,6 @@
 		PrivateKeyFile string `mapstructure:"private_key_file"`
 		PublicKeyFile  string `mapstructure:"public_key_file"`
 		Compress       bool   `mapstructure:"compress"`
-=======
-
-	TLS struct {
-		Cert    string `mapstructure:"cert"`
-		Key     string `mapstructure:"key"`
-		Profile string `mapstructure:"profile"`
-	}
-	JWT struct {
-		MaxAge   int    `mapstructure:"maxAge"` // in minutes
-		Issuer   string `mapstructure:"issuer"`
-		Secret   string `mapstructure:"secret"`
-		Compress bool   `mapstructure:"compress"`
->>>>>>> 86266a07
 	}
 	Cookie struct {
 		Name     string `mapstructure:"name"`
