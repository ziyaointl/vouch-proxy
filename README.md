# Vouch Proxy

an SSO solution for Nginx using the [auth_request](http://nginx.org/en/docs/http/ngx_http_auth_request_module.html) module.

Vouch Proxy supports many OAuth login providers and can enforce authentication to...

* Google
* [GitHub](https://developer.github.com/apps/building-integrations/setting-up-and-registering-oauth-apps/about-authorization-options-for-oauth-apps/)
* GitHub Enterprise
* [IndieAuth](https://indieauth.spec.indieweb.org/)
* [Okta](https://developer.okta.com/blog/2018/08/28/nginx-auth-request)
* [ADFS](https://github.com/vouch/vouch-proxy/pull/68)
* [AWS Cognito](https://github.com/vouch/vouch-proxy/issues/105)
* Keycloak
* [OAuth2 Server Library for PHP](https://github.com/vouch/vouch-proxy/issues/99)
* most other OpenID Connect (OIDC) providers

Please do let us know when you have deployed Vouch Proxy with your preffered IdP or library so we can update the list.

If Vouch is running on the same host as the Nginx reverse proxy the response time from the `/validate` endpoint to Nginx should be less than 1ms

## Installation

* `cp ./config/config.yml_example ./config/config.yml`
* create OAuth credentials for Vouch Proxy at [google](https://console.developers.google.com/apis/credentials) or [github](https://developer.github.com/apps/building-integrations/setting-up-and-registering-oauth-apps/about-authorization-options-for-oauth-apps/)
  * be sure to direct the callback URL to the `/auth` endpoint
* configure Nginx...

The following nginx config assumes..

* nginx, vouch.yourdomain.com and dev.yourdomain.com are running on the same server
* you are running both domains behind https and have valid certs for both (if not, change to `listen 80`)

```{.nginxconf}
server {
    listen 443 ssl http2;
    server_name protectedapp.yourdomain.com;
    root /var/www/html/;

    ssl_certificate /etc/letsencrypt/live/dev.yourdomain.com/fullchain.pem;
    ssl_certificate_key /etc/letsencrypt/live/dev.yourdomain.com/privkey.pem;

    # send all requests to the `/validate` endpoint for authorization
    auth_request /validate;

    location = /validate {
      # forward the /validate request to Vouch Proxy
      proxy_pass http://127.0.0.1:9090/validate;
      # be sure to pass the original host header
      proxy_set_header Host $http_host;

      # Vouch Proxy only acts on the request headers
      proxy_pass_request_body off;
      proxy_set_header Content-Length "";

      # optionally add X-Vouch-User as returned by Vouch Proxy along with the request
      auth_request_set $auth_resp_x_vouch_user $upstream_http_x_vouch_user;
<<<<<<< HEAD

      # optionally add X-Vouch-IdP-Claims-* custom claims you are tracking
      #    auth_request_set $auth_resp_x_vouch_idp_claims_groups $upstream_http_x_vouch_idp_claims_groups;
      #    auth_request_set $auth_resp_x_vouch_idp_claims_given_name $upstream_http_x_vouch_idp_claims_given_name;
      # optinally add X-Vouch-IdP-AccessToken or X-Vouch-IdP-IdToken
      #    auth_request_set $auth_resp_x_vouch_idp_accesstoken $upstream_http_x_vouch_idp_accesstoken;
      #    auth_request_set $auth_resp_x_vouch_idp_idtoken $upstream_http_x_vouch_idp_idtoken;

=======
      # optionally add X-Vouch-IdP-Claims-* custom claims you are tracking
      #    auth_request_set $auth_resp_x_vouch_idp_claims_groups $upstream_http_x_vouch_idp_claims_groups;
      #    auth_request_set $auth_resp_x_vouch_idp_claims_given_name $upstream_http_x_vouch_idp_claims_given_name;
      # optinally add X-Vouch-IdP-AccessToken or IdToken 
      #    auth_request_set $auth_resp_x_vouch_idp_accesstoken $upstream_http_x_vouch_idp_accesstoken;
      #    auth_request_set $auth_resp_x_vouch_idp_idtoken $upstream_http_x_vouch_idp_idtoken;
>>>>>>> b93059d5
      # these return values are used by the @error401 call
      auth_request_set $auth_resp_jwt $upstream_http_x_vouch_jwt;
      auth_request_set $auth_resp_err $upstream_http_x_vouch_err;
      auth_request_set $auth_resp_failcount $upstream_http_x_vouch_failcount;

      # Vouch Proxy can run behind the same Nginx reverse proxy
      # may need to comply to "upstream" server naming
      # proxy_pass http://vouch.yourdomain.com/validate;
      # proxy_set_header Host $http_host;
    }

    # if validate returns `401 not authorized` then forward the request to the error401block
    error_page 401 = @error401;

    location @error401 {
        # redirect to Vouch Proxy for login
        return 302 https://vouch.yourdomain.com/login?url=$scheme://$http_host$request_uri&vouch-failcount=$auth_resp_failcount&X-Vouch-Token=$auth_resp_jwt&error=$auth_resp_err;
        # you usually *want* to redirect to Vouch running behind the same Nginx config proteced by https  
        # but to get started you can just forward the end user to the port that vouch is running on
        # return 302 http://vouch.yourdomain.com:9090/login?url=$scheme://$http_host$request_uri&vouch-failcount=$auth_resp_failcount&X-Vouch-Token=$auth_resp_jwt&error=$auth_resp_err;
    }

    location / {
      # forward authorized requests to your service protectedapp.yourdomain.com
      proxy_pass http://127.0.0.1:8080;
      # you may need to set these variables in this block as per https://github.com/vouch/vouch-proxy/issues/26#issuecomment-425215810
      #    auth_request_set $auth_resp_x_vouch_user $upstream_http_x_vouch_user
      #    auth_request_set $auth_resp_x_vouch_idp_claims_groups $upstream_http_x_vouch_idp_claims_groups;
      #    auth_request_set $auth_resp_x_vouch_idp_claims_given_name $upstream_http_x_vouch_idp_claims_given_name;

      # set user header (usually an email)
      proxy_set_header X-Vouch-User $auth_resp_x_vouch_user;
<<<<<<< HEAD
      # optionally pass any custom claims you are tracking
      #     proxy_set_header X-Vouch-IdP-Claims-Groups $auth_resp_x_vouch_idp_claims_groups;
      #     proxy_set_header X-Vouch-IdP-Claims-Given_Name $auth_resp_x_vouch_idp_claims_given_name;
      # optionally pass the accesstoken or idtoken
      #     proxy_set_header X-Vouch-IdP-AccessToken $auth_resp_x_vouch_idp_accesstoken;
      #     proxy_set_header X-Vouch-IdP-IdToken $auth_resp_x_vouch_idp_idtoken;
=======
      #    auth_request_set $auth_resp_x_vouch_idp_accesstoken $upstream_http_x_vouch_idp_accesstoken;
      #    auth_request_set $auth_resp_x_vouch_idp_idtoken $upstream_http_x_vouch_idp_idtoken;
      #    auth_request_set $auth_resp_x_vouch_idp_claims_groups $upstream_http_x_vouch_idp_claims_groups;
      #    auth_request_set $auth_resp_x_vouch_idp_claims_given_name $upstream_http_x_vouch_idp_claims_given_name;
      # Pass any other custom claims you are tracking
      # proxy_set_header X-Vouch-IdP-Claims-Groups $auth_resp_x_vouch_idp_claims_groups;
      # proxy_set_header X-Vouch-IdP-Claims-Given_Name $auth_resp_x_vouch_idp_claims_given_name;
      # optionally pass the accesstoken or idtoken 
      # proxy_set_header X-Vouch-IdP-AccessToken $auth_resp_x_vouch_idp_accesstoken;
      # proxy_set_header X-Vouch-IdP-IdToken $auth_resp_x_vouch_idp_idtoken;
>>>>>>> b93059d5
    }
}

```

If Vouch is configured behind the **same** Nginx reverse proxy (perhaps so you can configure ssl) be sure to pass the `Host` header properly, otherwise the JWT cookie cannot be set into the domain

```{.nginxconf}
server {
    listen 443 ssl http2;
    server_name vouch.yourdomain.com;
    ssl_certificate /etc/letsencrypt/live/vouch.yourdomain.com/fullchain.pem;
    ssl_certificate_key /etc/letsencrypt/live/vouch.yourdomain.com/privkey.pem;

    location / {
      proxy_pass http://127.0.0.1:9090;
      # be sure to pass the original host header
      proxy_set_header Host $http_host;
    }
}
```

An example of using Vouch Proxy with Nginx cacheing of the proxied validation request is available in [issue #76](https://github.com/vouch/vouch-proxy/issues/76#issuecomment-464028743).

## Running from Docker

```bash
docker run -d \
    -p 9090:9090 \
    --name vouch-proxy \
    -v ${PWD}/config:/config \
    -v ${PWD}/data:/data \
    voucher/vouch-proxy
```

The [voucher/vouch-proxy](https://hub.docker.com/r/voucher/vouch-proxy/) Docker image is an automated build on Docker Hub.  In addition to `voucher/vouch-proxy:latest` which is based on [scratch](https://docs.docker.com/samples/library/scratch/) there is an [alpine](https://docs.docker.com/samples/library/alpine/) based `voucher/vouch-proxy:alpine` as well as versioned images as `voucher/vouch-proxy:x.y.z` and `voucher/vouch-proxy:x.y.z_alpine`.

[https://hub.docker.com/r/voucher/vouch-proxy/builds/](https://hub.docker.com/r/voucher/vouch-proxy/builds/)

## Kubernetes Nginx Ingress

If you are using kubernetes with [nginx-ingress](https://github.com/kubernetes/ingress-nginx), you can configure your ingress with the following annotations (note quoting the auth-signin annotation):

```bash
    nginx.ingress.kubernetes.io/auth-signin: "https://vouch.yourdomain.com/login?url=$scheme://$http_host$request_uri&vouch-failcount=$auth_resp_failcount&X-Vouch-Token=$auth_resp_jwt&error=$auth_resp_err"
    nginx.ingress.kubernetes.io/auth-url: https://vouch.yourdomain.com
    nginx.ingress.kubernetes.io/auth-response-headers: X-Vouch-User
    nginx.ingress.kubernetes.io/auth-snippet: |
      # these return values are used by the @error401 call
      auth_request_set $auth_resp_jwt $upstream_http_x_vouch_jwt;
      auth_request_set $auth_resp_err $upstream_http_x_vouch_err;
      auth_request_set $auth_resp_failcount $upstream_http_x_vouch_failcount;
```

## Running from source

```bash
  go get ./...
  go build
  ./vouch-proxy
```
## Advanced Authorization Using OpenResty
### What is OpenResty?
OpenResty® is a full-fledged web platform that integrates the standard Nginx core, LuaJIT, many carefully written Lua libraries, lots of high quality 3rd-party Nginx modules, and most of their external dependencies. 

### Instructions
You can replace nginx with OpenResty very easily.  Their installation documents can be found here: [here](https://openresty.org/en/installation.html)

* Add the following to nginx.conf http block
```{.nginxconf}
# Add the following into the http block
    init_by_lua_block {
      -- Function to find a key in a table
      function tableHasKey(table,key)
        return table[key] ~= nil
      end
      -- Function to turn a table with only values into a k=>v table
      function Set (list)
        local set = {}
        for _, l in ipairs(list) do set[l] = true end
          return set
        end
    }
```
* Configure nginx....
```{.nginxconf}
server {
    listen 443 ssl http2;
    server_name dev.yourdomain.com;
    root /var/www/html/;

    ssl_certificate /etc/letsencrypt/live/dev.yourdomain.com/fullchain.pem;
    ssl_certificate_key /etc/letsencrypt/live/dev.yourdomain.com/privkey.pem;

    # send all requests to the `/validate` endpoint for authorization
    auth_request /validate;

    location = /validate {
      # Vouch Proxy can run behind the same Nginx reverse proxy
      # may need to comply to "upstream" server naming
      proxy_pass http://vouch.yourdomain.com:9090/validate;

      # be sure to pass the original host header
      proxy_set_header Host $http_host;

      # Vouch Proxy only acts on the request headers
      proxy_pass_request_body off;
      proxy_set_header Content-Length "";

      # optionally add X-Vouch-User as returned by Vouch Proxy along with the request
      auth_request_set $auth_resp_x_vouch_user $upstream_http_x_vouch_user;
      # optionally add X-Vouch-IdP-Claims-* custom claims you are tracking
      #    auth_request_set $auth_resp_x_vouch_idp_claims_groups $upstream_http_x_vouch_idp_claims_groups;
      #    auth_request_set $auth_resp_x_vouch_idp_claims_given_name $upstream_http_x_vouch_idp_claims_given_name;
      # optinally add X-Vouch-IdP-AccessToken or IdToken 
      #    auth_request_set $auth_resp_x_vouch_idp_accesstoken $upstream_http_x_vouch_idp_accesstoken;
      #    auth_request_set $auth_resp_x_vouch_idp_idtoken $upstream_http_x_vouch_idp_idtoken;

      # these return values are used by the @error401 call
      auth_request_set $auth_resp_jwt $upstream_http_x_vouch_jwt;
      auth_request_set $auth_resp_err $upstream_http_x_vouch_err;
      auth_request_set $auth_resp_failcount $upstream_http_x_vouch_failcount;
    }

    # if validate returns `401 not authorized` then forward the request to the error401block
    error_page 401 = @error401;

    location @error401 {
        # redirect to Vouch Proxy for login
        return 302 https://vouch.yourdomain.com:9090/login?url=$scheme://$http_host$request_uri&vouch-failcount=$auth_resp_failcount&X-Vouch-Token=$auth_resp_jwt&error=$auth_resp_err;
    }

    # proxy pass authorized requests to your service
    location / {
      proxy_pass http://dev.yourdomain.com:8080;
      #  may need to set
      #    auth_request_set $auth_resp_x_vouch_user $upstream_http_x_vouch_user
      #    auth_request_set $auth_resp_x_vouch_idp_accesstoken $upstream_http_x_vouch_idp_accesstoken;
      #    auth_request_set $auth_resp_x_vouch_idp_idtoken $upstream_http_x_vouch_idp_idtoken;
      #    auth_request_set $auth_resp_x_vouch_idp_claims_groups $upstream_http_x_vouch_idp_claims_groups;
      #    auth_request_set $auth_resp_x_vouch_idp_claims_given_name $upstream_http_x_vouch_idp_claims_given_name;
      #  in this bock as per https://github.com/vouch/vouch-proxy/issues/26#issuecomment-425215810
      # set user header (usually an email)
      proxy_set_header X-Vouch-User $auth_resp_x_vouch_user;
      # Pass any other custom claims you are tracking
      # proxy_set_header X-Vouch-IdP-Claims-Groups $auth_resp_x_vouch_idp_claims_groups;
      # proxy_set_header X-Vouch-IdP-Claims-Given_Name $auth_resp_x_vouch_idp_claims_given_name;
      # optionally pass the accesstoken or idtoken 
      # proxy_set_header X-Vouch-IdP-AccessToken $auth_resp_x_vouch_idp_accesstoken;
      # proxy_set_header X-Vouch-IdP-IdToken $auth_resp_x_vouch_idp_idtoken;
      
      access_by_lua_block {
        -- ==============================
        --     User Authentication
        --      via X-Vouch-User
        -- ==============================
        -- Validate a user in nginx, instead of vouch
        local authorized_users = Set {
            "my@account.com",
            "friend@gmail.com"
           }
        -- Verify the variable exists
        if ngx.var.auth_resp_x_vouch_user then
          -- Check if the found user is in the authorized_users table
          if not tableHasKey(authorized_users, ngx.var.auth_resp_x_vouch_user) then
             -- If not, throw a forbidden
             ngx.exit(ngx.HTTP_FORBIDDEN)
          end
         else
             -- Throw forbidden if variable doesn't exist
             ngx.exit(ngx.HTTP_FORBIDDEN)
        end
      
        -- ==============================
        --     Group Authentication
        --    via X-Vouch-IdP-Groups
        -- ==============================
        -- Validate that a user is in a group
        local authorized_groups = Set {
            "Domain Users",
            "Website Users"
           }
        -- Verify the variable exists
        if ngx.var.auth_resp_x_vouch_idp_claims_groups then
          -- Check if the found user is in the allowed_users table
          local cjson = require("cjson")
          local groups = cjson.decode(ngx.var.auth_resp_x_vouch_idp_claims_groups)
          local found = false
          -- Parse the groups and check if they match any of our authorized groups
          for i, group in ipairs(groups) do
              if tableHasKey(authorized_groups, group) then
                -- If we found an authorized group, say so and break the loop
                found = true
                break
              end
            end
          -- If we didn't find out group in our list, then return forbidden
          if not found then
             -- If not, throw a forbidden
             ngx.exit(ngx.HTTP_FORBIDDEN)
          end
         else
             -- Throw forbidden if variable doesn't exist
             ngx.exit(ngx.HTTP_FORBIDDEN)
        end
      }
    }
}

```
* Update the authorized_users and authorized_groups tables as needed.

With OpenResty and Lua it is possible to provide customized and advanced authorization on any header or claims vouch passes down.    

## Troubleshooting, Support and Feature Requests

Getting the stars to align between Nginx, Vouch Proxy and your IdP can be tricky.  We want to help you get up and running as quickly as possible.  The most common problem is..

### I'm getting an infinite redirect loop which returns me to my IdP (Google/Okta/GitHub/...)

* first turn on `vouch.testing: true` and set `vouch.logLevel: debug`.  This will slow down the loop.
* the `Host:` header in the http request, the `oauth.callback_url` and the configured `vouch.domains` must all align so that the cookie that carries the JWT can be placed properly into the browser and then returned on each request
* it helps to ___think like a cookie___.
  * a cookie is set into a domain.  If you have `siteA.yourdomain.com` and `siteB.yourdomain.com` protected by Vouch Proxy, you want the Vouch Proxy cookie to be set into `.yourdomain.com`
  * if you authenticate to `vouch.yourdomain.com` the cookie will not be able to be seen by `dev.anythingelse.com`
  * unless you are using https, you should set `vouch.cookie.secure: false`
  * cookies **are** available to all ports of a domain

* please see the [issues which have been closed that mention redirect](https://github.com/vouch/vouch-proxy/issues?utf8=%E2%9C%93&q=is%3Aissue+redirect+)

### Okay, I looked at the issues and have tried some things with my configs but I still can't figure it out

* okay, please file an issue in this manner..
* run `./do.sh bug_report yourdomain.com [yourotherdomain.com]` which will create a redacted version of your config and logs
  * and follow the instructions at the end to redact your Nginx config
* paste those into [hastebin.com](https://hastebin.com/), and save it
* then [open a new issue](https://github.com/vouch/vouch-proxy/issues/new) in this repository
* or visit our IRC channel [#vouch](irc://freenode.net/#vouch) on freenode

### I really love Vouch Proxy! I wish it did XXXX

Thanks for the love, please open an issue describing your feature or idea before submitting a PR.

Please know that Vouch Proxy is not sponsored and is developed and supported on a volunteer basis.

## Project renamed to **Vouch Proxy** in January 2019

In January the project was renamed to [vouch/vouch-proxy](https://github.com/vouch/vouch-proxy) from `LassoProject/lasso`.  This is to [avoid a naming conflict](https://github.com/vouch/vouch-proxy/issues/35) with another project.

Other namespaces have been changed including the docker hub repo [lassoproject/lasso](https://hub.docker.com/r/lassoproject/lasso/) which has become [voucher/vouch-proxy](https://hub.docker.com/r/voucher/vouch-proxy)

### you should change your config to the new name as of `v0.4.0`

Existing configs for both Nginx and Vouch Proxy (lasso) should work fine.  However it would be prudent to make these minor adjustments:

in `config/config.yml`

* change "lasso:" to "vouch:"

and in your Nginx config

* change variable names "http_x_lasso_" to "http_x_vouch_"
* change the headers "X-Lasso-" to "X-Vouch-"

The examples below have been updated accordingly

Sorry for the inconvenience but we wanted to make this change at this relatively early stage of the project.

This notice will remain in the README through June 2019

## the flow of login and authentication using Google Oauth

* Bob visits `https://private.oursites.com`
* the Nginx reverse proxy...
  * recieves the request for private.oursites.com from Bob
  * uses the `auth_request` module configured for the `/validate` path
  * `/validate` is configured to `proxy_pass` requests to the authentication service at `https://vouch.oursites.com/validate`
    * if `/validate` returns...
      * 200 OK then SUCCESS allow Bob through
      * 401 NotAuthorized then
        * respond to Bob with a 302 redirect to `https://vouch.oursites.com/login?url=https://private.oursites.com`

* vouch `https://vouch.oursites.com/validate`
  * recieves the request for private.oursites.com from Bob via Nginx `proxy_pass`
  * it looks for a cookie named "oursitesSSO" that contains a JWT
  * if the cookie is found, and the JWT is valid
    * returns 200 to Nginx, which will allow access (bob notices nothing)
  * if the cookie is NOT found, or the JWT is NOT valid
    * return 401 NotAuthorized to Nginx (which forwards the request on to login)

* Bob is first forwarded briefly to `https://vouch.oursites.com/login?url=https://private.oursites.com`
  * clears out the cookie named "oursitesSSO" if it exists
  * generates a nonce and stores it in session variable $STATE
  * stores the url `https://private.oursites.com` from the query string in session variable $requestedURL
  * respond to Bob with a 302 redirect to Google's OAuth Login form, including the $STATE nonce

* Bob logs into his Google account using Oauth
  * after successful login
  * Google responds to Bob with a 302 redirect to `https://vouch.oursites.com/auth?state=$STATE`

* Bob is forwarded to `https://vouch.oursites.com/auth?state=$STATE`
  * if the $STATE nonce from the url matches the session variable "state"
  * make a "third leg" request of google (server to server) to exchange the OAuth code for Bob's user info including email address bob@oursites.com
  * if the email address matches the domain oursites.com (it does)
    * create a user in our database with key bob@oursites.com
    * issue bob a JWT in the form of a cookie named "oursitesSSO"
    * retrieve the session variable $requestedURL and 302 redirect bob back to $requestedURL

Note that outside of some innocuos redirection, Bob only ever sees `https://private.oursites.com` and the Google Login screen in his browser.  While Vouch does interact with Bob's browser several times, it is just to set cookies, and if the 302 redirects work properly Bob will log in quickly.

Once the JWT is set, Bob will be authorized for all other sites which are configured to use `https://vouch.oursites.com/validate` from the `auth_request` Nginx module.

The next time Bob is forwarded to google for login, since he has already authorized the Vouch OAuth app, Google immediately forwards him back and sets the cookie and sends him on his merry way.  Bob may not even notice that he logged in via Vouch.<|MERGE_RESOLUTION|>--- conflicted
+++ resolved
@@ -55,7 +55,6 @@
 
       # optionally add X-Vouch-User as returned by Vouch Proxy along with the request
       auth_request_set $auth_resp_x_vouch_user $upstream_http_x_vouch_user;
-<<<<<<< HEAD
 
       # optionally add X-Vouch-IdP-Claims-* custom claims you are tracking
       #    auth_request_set $auth_resp_x_vouch_idp_claims_groups $upstream_http_x_vouch_idp_claims_groups;
@@ -64,14 +63,6 @@
       #    auth_request_set $auth_resp_x_vouch_idp_accesstoken $upstream_http_x_vouch_idp_accesstoken;
       #    auth_request_set $auth_resp_x_vouch_idp_idtoken $upstream_http_x_vouch_idp_idtoken;
 
-=======
-      # optionally add X-Vouch-IdP-Claims-* custom claims you are tracking
-      #    auth_request_set $auth_resp_x_vouch_idp_claims_groups $upstream_http_x_vouch_idp_claims_groups;
-      #    auth_request_set $auth_resp_x_vouch_idp_claims_given_name $upstream_http_x_vouch_idp_claims_given_name;
-      # optinally add X-Vouch-IdP-AccessToken or IdToken 
-      #    auth_request_set $auth_resp_x_vouch_idp_accesstoken $upstream_http_x_vouch_idp_accesstoken;
-      #    auth_request_set $auth_resp_x_vouch_idp_idtoken $upstream_http_x_vouch_idp_idtoken;
->>>>>>> b93059d5
       # these return values are used by the @error401 call
       auth_request_set $auth_resp_jwt $upstream_http_x_vouch_jwt;
       auth_request_set $auth_resp_err $upstream_http_x_vouch_err;
@@ -104,25 +95,12 @@
 
       # set user header (usually an email)
       proxy_set_header X-Vouch-User $auth_resp_x_vouch_user;
-<<<<<<< HEAD
       # optionally pass any custom claims you are tracking
       #     proxy_set_header X-Vouch-IdP-Claims-Groups $auth_resp_x_vouch_idp_claims_groups;
       #     proxy_set_header X-Vouch-IdP-Claims-Given_Name $auth_resp_x_vouch_idp_claims_given_name;
       # optionally pass the accesstoken or idtoken
       #     proxy_set_header X-Vouch-IdP-AccessToken $auth_resp_x_vouch_idp_accesstoken;
       #     proxy_set_header X-Vouch-IdP-IdToken $auth_resp_x_vouch_idp_idtoken;
-=======
-      #    auth_request_set $auth_resp_x_vouch_idp_accesstoken $upstream_http_x_vouch_idp_accesstoken;
-      #    auth_request_set $auth_resp_x_vouch_idp_idtoken $upstream_http_x_vouch_idp_idtoken;
-      #    auth_request_set $auth_resp_x_vouch_idp_claims_groups $upstream_http_x_vouch_idp_claims_groups;
-      #    auth_request_set $auth_resp_x_vouch_idp_claims_given_name $upstream_http_x_vouch_idp_claims_given_name;
-      # Pass any other custom claims you are tracking
-      # proxy_set_header X-Vouch-IdP-Claims-Groups $auth_resp_x_vouch_idp_claims_groups;
-      # proxy_set_header X-Vouch-IdP-Claims-Given_Name $auth_resp_x_vouch_idp_claims_given_name;
-      # optionally pass the accesstoken or idtoken 
-      # proxy_set_header X-Vouch-IdP-AccessToken $auth_resp_x_vouch_idp_accesstoken;
-      # proxy_set_header X-Vouch-IdP-IdToken $auth_resp_x_vouch_idp_idtoken;
->>>>>>> b93059d5
     }
 }
 
@@ -184,158 +162,6 @@
   go build
   ./vouch-proxy
 ```
-## Advanced Authorization Using OpenResty
-### What is OpenResty?
-OpenResty® is a full-fledged web platform that integrates the standard Nginx core, LuaJIT, many carefully written Lua libraries, lots of high quality 3rd-party Nginx modules, and most of their external dependencies. 
-
-### Instructions
-You can replace nginx with OpenResty very easily.  Their installation documents can be found here: [here](https://openresty.org/en/installation.html)
-
-* Add the following to nginx.conf http block
-```{.nginxconf}
-# Add the following into the http block
-    init_by_lua_block {
-      -- Function to find a key in a table
-      function tableHasKey(table,key)
-        return table[key] ~= nil
-      end
-      -- Function to turn a table with only values into a k=>v table
-      function Set (list)
-        local set = {}
-        for _, l in ipairs(list) do set[l] = true end
-          return set
-        end
-    }
-```
-* Configure nginx....
-```{.nginxconf}
-server {
-    listen 443 ssl http2;
-    server_name dev.yourdomain.com;
-    root /var/www/html/;
-
-    ssl_certificate /etc/letsencrypt/live/dev.yourdomain.com/fullchain.pem;
-    ssl_certificate_key /etc/letsencrypt/live/dev.yourdomain.com/privkey.pem;
-
-    # send all requests to the `/validate` endpoint for authorization
-    auth_request /validate;
-
-    location = /validate {
-      # Vouch Proxy can run behind the same Nginx reverse proxy
-      # may need to comply to "upstream" server naming
-      proxy_pass http://vouch.yourdomain.com:9090/validate;
-
-      # be sure to pass the original host header
-      proxy_set_header Host $http_host;
-
-      # Vouch Proxy only acts on the request headers
-      proxy_pass_request_body off;
-      proxy_set_header Content-Length "";
-
-      # optionally add X-Vouch-User as returned by Vouch Proxy along with the request
-      auth_request_set $auth_resp_x_vouch_user $upstream_http_x_vouch_user;
-      # optionally add X-Vouch-IdP-Claims-* custom claims you are tracking
-      #    auth_request_set $auth_resp_x_vouch_idp_claims_groups $upstream_http_x_vouch_idp_claims_groups;
-      #    auth_request_set $auth_resp_x_vouch_idp_claims_given_name $upstream_http_x_vouch_idp_claims_given_name;
-      # optinally add X-Vouch-IdP-AccessToken or IdToken 
-      #    auth_request_set $auth_resp_x_vouch_idp_accesstoken $upstream_http_x_vouch_idp_accesstoken;
-      #    auth_request_set $auth_resp_x_vouch_idp_idtoken $upstream_http_x_vouch_idp_idtoken;
-
-      # these return values are used by the @error401 call
-      auth_request_set $auth_resp_jwt $upstream_http_x_vouch_jwt;
-      auth_request_set $auth_resp_err $upstream_http_x_vouch_err;
-      auth_request_set $auth_resp_failcount $upstream_http_x_vouch_failcount;
-    }
-
-    # if validate returns `401 not authorized` then forward the request to the error401block
-    error_page 401 = @error401;
-
-    location @error401 {
-        # redirect to Vouch Proxy for login
-        return 302 https://vouch.yourdomain.com:9090/login?url=$scheme://$http_host$request_uri&vouch-failcount=$auth_resp_failcount&X-Vouch-Token=$auth_resp_jwt&error=$auth_resp_err;
-    }
-
-    # proxy pass authorized requests to your service
-    location / {
-      proxy_pass http://dev.yourdomain.com:8080;
-      #  may need to set
-      #    auth_request_set $auth_resp_x_vouch_user $upstream_http_x_vouch_user
-      #    auth_request_set $auth_resp_x_vouch_idp_accesstoken $upstream_http_x_vouch_idp_accesstoken;
-      #    auth_request_set $auth_resp_x_vouch_idp_idtoken $upstream_http_x_vouch_idp_idtoken;
-      #    auth_request_set $auth_resp_x_vouch_idp_claims_groups $upstream_http_x_vouch_idp_claims_groups;
-      #    auth_request_set $auth_resp_x_vouch_idp_claims_given_name $upstream_http_x_vouch_idp_claims_given_name;
-      #  in this bock as per https://github.com/vouch/vouch-proxy/issues/26#issuecomment-425215810
-      # set user header (usually an email)
-      proxy_set_header X-Vouch-User $auth_resp_x_vouch_user;
-      # Pass any other custom claims you are tracking
-      # proxy_set_header X-Vouch-IdP-Claims-Groups $auth_resp_x_vouch_idp_claims_groups;
-      # proxy_set_header X-Vouch-IdP-Claims-Given_Name $auth_resp_x_vouch_idp_claims_given_name;
-      # optionally pass the accesstoken or idtoken 
-      # proxy_set_header X-Vouch-IdP-AccessToken $auth_resp_x_vouch_idp_accesstoken;
-      # proxy_set_header X-Vouch-IdP-IdToken $auth_resp_x_vouch_idp_idtoken;
-      
-      access_by_lua_block {
-        -- ==============================
-        --     User Authentication
-        --      via X-Vouch-User
-        -- ==============================
-        -- Validate a user in nginx, instead of vouch
-        local authorized_users = Set {
-            "my@account.com",
-            "friend@gmail.com"
-           }
-        -- Verify the variable exists
-        if ngx.var.auth_resp_x_vouch_user then
-          -- Check if the found user is in the authorized_users table
-          if not tableHasKey(authorized_users, ngx.var.auth_resp_x_vouch_user) then
-             -- If not, throw a forbidden
-             ngx.exit(ngx.HTTP_FORBIDDEN)
-          end
-         else
-             -- Throw forbidden if variable doesn't exist
-             ngx.exit(ngx.HTTP_FORBIDDEN)
-        end
-      
-        -- ==============================
-        --     Group Authentication
-        --    via X-Vouch-IdP-Groups
-        -- ==============================
-        -- Validate that a user is in a group
-        local authorized_groups = Set {
-            "Domain Users",
-            "Website Users"
-           }
-        -- Verify the variable exists
-        if ngx.var.auth_resp_x_vouch_idp_claims_groups then
-          -- Check if the found user is in the allowed_users table
-          local cjson = require("cjson")
-          local groups = cjson.decode(ngx.var.auth_resp_x_vouch_idp_claims_groups)
-          local found = false
-          -- Parse the groups and check if they match any of our authorized groups
-          for i, group in ipairs(groups) do
-              if tableHasKey(authorized_groups, group) then
-                -- If we found an authorized group, say so and break the loop
-                found = true
-                break
-              end
-            end
-          -- If we didn't find out group in our list, then return forbidden
-          if not found then
-             -- If not, throw a forbidden
-             ngx.exit(ngx.HTTP_FORBIDDEN)
-          end
-         else
-             -- Throw forbidden if variable doesn't exist
-             ngx.exit(ngx.HTTP_FORBIDDEN)
-        end
-      }
-    }
-}
-
-```
-* Update the authorized_users and authorized_groups tables as needed.
-
-With OpenResty and Lua it is possible to provide customized and advanced authorization on any header or claims vouch passes down.    
 
 ## Troubleshooting, Support and Feature Requests
 
@@ -368,6 +194,90 @@
 
 Please know that Vouch Proxy is not sponsored and is developed and supported on a volunteer basis.
 
+## Advanced Authorization Using OpenResty
+
+OpenResty® is a full-fledged web platform that integrates the standard Nginx core, LuaJIT, many carefully written Lua libraries, lots of high quality 3rd-party Nginx modules, and most of their external dependencies.
+
+You can replace nginx with [OpenResty](https://openresty.org/en/installation.html) fairly easily.
+
+With OpenResty and Lua it is possible to provide customized and advanced authorization on any header or claims vouch passes down.
+
+Add the following to nginx.conf `http{}` block...
+
+```{.nginxconf}
+  init_by_lua_block {
+    -- Function to find a key in a table
+    function tableHasKey(table,key)
+      return table[key] ~= nil
+    end
+    -- Function to turn a table with only values into a k=>v table
+    function Set (list)
+      local set = {}
+      for _, l in ipairs(list) do set[l] = true end
+        return set
+      end
+  }
+```
+
+Add the following into the `server{}` block of your service and modify the `authorized_users` and `authorized_groups` tables...
+
+```{.nginxconf}
+  server {
+
+    ....
+
+    access_by_lua_block {
+      -- Authorize a user via X-Vouch-User
+      -- Validate a user in nginx, instead of vouch
+      local authorized_users = Set {
+          "my@account.com",
+          "friend@gmail.com"
+          }
+      -- Verify the variable exists
+      if ngx.var.auth_resp_x_vouch_user then
+        -- Check if the found user is in the authorized_users table
+        if not tableHasKey(authorized_users, ngx.var.auth_resp_x_vouch_user) then
+            -- If not, throw a forbidden
+            ngx.exit(ngx.HTTP_FORBIDDEN)
+        end
+        else
+            -- Throw forbidden if variable doesn't exist
+            ngx.exit(ngx.HTTP_FORBIDDEN)
+      end
+
+      -- Authorize a user via X-Vouch-IdP-Groups
+      -- Validate that a user is in a group
+      local authorized_groups = Set {
+          "Domain Users",
+          "Website Users"
+          }
+      -- Verify the variable exists
+      if ngx.var.auth_resp_x_vouch_idp_claims_groups then
+        -- Check if the found user is in the allowed_users table
+        local cjson = require("cjson")
+        local groups = cjson.decode(ngx.var.auth_resp_x_vouch_idp_claims_groups)
+        local found = false
+        -- Parse the groups and check if they match any of our authorized groups
+        for i, group in ipairs(groups) do
+            if tableHasKey(authorized_groups, group) then
+              -- If we found an authorized group, say so and break the loop
+              found = true
+              break
+            end
+          end
+        -- If we didn't find out group in our list, then return forbidden
+        if not found then
+            -- If not, throw a forbidden
+            ngx.exit(ngx.HTTP_FORBIDDEN)
+        end
+        else
+            -- Throw forbidden if variable doesn't exist
+            ngx.exit(ngx.HTTP_FORBIDDEN)
+      end
+    }
+  }
+```
+
 ## Project renamed to **Vouch Proxy** in January 2019
 
 In January the project was renamed to [vouch/vouch-proxy](https://github.com/vouch/vouch-proxy) from `LassoProject/lasso`.  This is to [avoid a naming conflict](https://github.com/vouch/vouch-proxy/issues/35) with another project.
@@ -393,7 +303,7 @@
 
 This notice will remain in the README through June 2019
 
-## the flow of login and authentication using Google Oauth
+## The flow of login and authentication using Google Oauth
 
 * Bob visits `https://private.oursites.com`
 * the Nginx reverse proxy...
