name: coverage

on:
  workflow_dispatch:
  push:
  pull_request:

jobs:
  coverage:
    env:
      GOPATH: ${{ github.workspace }}
      VOUCH_ROOT: ${{ github.workspace }}/src/github.com/${{ github.repository }}
    defaults:
      run:
        working-directory: ${{ env.GOPATH }}/src/github.com/${{ github.repository }}
    runs-on: ubuntu-latest
    strategy:
      fail-fast: false
      matrix:
<<<<<<< HEAD
        go: ['1.16']
        # go: ['1.15']
=======
        # go: ['1.14', '1.15']
        go: ['1.16']
>>>>>>> 27a32865

    steps:
      - uses: actions/setup-go@v2
        with:
          go-version: ${{ matrix.go }}
      - name: checkout 
        uses: actions/checkout@v2
        with:
          path: ${{ env.GOPATH }}/src/github.com/${{ github.repository }}
      - name: goget
        run: ./do.sh goget
      - name: coverage test
        run: ./do.sh coverage

      - name: Send coverage
        uses: shogo82148/actions-goveralls@v1
        with:
          path-to-profile: ${{ env.GOPATH }}/src/github.com/${{ github.repository }}/.cover/cover.out
          flag-name: Go-${{ matrix.go }}
          parallel: true

  # notifies that all test jobs are finished.
  finish:
    needs: coverage
    runs-on: ubuntu-latest
    steps:
      - uses: shogo82148/actions-goveralls@v1
        with:
          parallel-finished: true<|MERGE_RESOLUTION|>--- conflicted
+++ resolved
@@ -17,13 +17,8 @@
     strategy:
       fail-fast: false
       matrix:
-<<<<<<< HEAD
-        go: ['1.16']
-        # go: ['1.15']
-=======
         # go: ['1.14', '1.15']
         go: ['1.16']
->>>>>>> 27a32865
 
     steps:
       - uses: actions/setup-go@v2
